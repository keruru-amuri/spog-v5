# Docs for the Azure Web Apps Deploy action: https://github.com/Azure/webapps-deploy
# More GitHub Actions for Azure: https://github.com/Azure/actions

name: Build and deploy Node.js app to Azure Web App - spog-inventory-app

on:
  push:
    branches:
      - master
  workflow_dispatch:

jobs:
  build:
    runs-on: ubuntu-latest
    permissions:
      contents: read #This is required for actions/checkout

    steps:
      - uses: actions/checkout@v4

      - name: Set up Node.js version
        uses: actions/setup-node@v3
        with:
          node-version: '22.x'

<<<<<<< HEAD
      - name: npm install and build
        env:
          NEXT_PUBLIC_SUPABASE_URL: "https://placeholder-for-build.supabase.co"
          NEXT_PUBLIC_SUPABASE_ANON_KEY: "placeholder-key-for-build"
          SUPABASE_SERVICE_KEY: "placeholder-service-key-for-build"
        run: |
          npm install --force
=======
      - name: npm install, build, and test
        run: |
          npm install
>>>>>>> 596c3a4c
          npm run build --if-present
          # Skip tests for deployment
          # npm run test --if-present

      - name: Zip artifact for deployment
        run: zip release.zip ./* -r

      - name: Upload artifact for deployment job
        uses: actions/upload-artifact@v4
        with:
          name: node-app
          path: release.zip

  deploy:
    runs-on: ubuntu-latest
    needs: build
    environment:
      name: 'Production'
      url: ${{ steps.deploy-to-webapp.outputs.webapp-url }}
    
    steps:
      - name: Download artifact from build job
        uses: actions/download-artifact@v4
        with:
          name: node-app

      - name: Unzip artifact for deployment
        run: unzip release.zip
      
      - name: 'Deploy to Azure Web App'
        id: deploy-to-webapp
        uses: azure/webapps-deploy@v3
        with:
          app-name: 'spog-inventory-app'
          slot-name: 'Production'
          package: .
          publish-profile: ${{ secrets.AZUREAPPSERVICE_PUBLISHPROFILE_178E939D81F7418AA1BD25CE2870B77F }}<|MERGE_RESOLUTION|>--- conflicted
+++ resolved
@@ -1,75 +1,69 @@
-# Docs for the Azure Web Apps Deploy action: https://github.com/Azure/webapps-deploy
-# More GitHub Actions for Azure: https://github.com/Azure/actions
-
-name: Build and deploy Node.js app to Azure Web App - spog-inventory-app
-
-on:
-  push:
-    branches:
-      - master
-  workflow_dispatch:
-
-jobs:
-  build:
-    runs-on: ubuntu-latest
-    permissions:
-      contents: read #This is required for actions/checkout
-
-    steps:
-      - uses: actions/checkout@v4
-
-      - name: Set up Node.js version
-        uses: actions/setup-node@v3
-        with:
-          node-version: '22.x'
-
-<<<<<<< HEAD
-      - name: npm install and build
-        env:
-          NEXT_PUBLIC_SUPABASE_URL: "https://placeholder-for-build.supabase.co"
-          NEXT_PUBLIC_SUPABASE_ANON_KEY: "placeholder-key-for-build"
-          SUPABASE_SERVICE_KEY: "placeholder-service-key-for-build"
-        run: |
-          npm install --force
-=======
-      - name: npm install, build, and test
-        run: |
-          npm install
->>>>>>> 596c3a4c
-          npm run build --if-present
-          # Skip tests for deployment
-          # npm run test --if-present
-
-      - name: Zip artifact for deployment
-        run: zip release.zip ./* -r
-
-      - name: Upload artifact for deployment job
-        uses: actions/upload-artifact@v4
-        with:
-          name: node-app
-          path: release.zip
-
-  deploy:
-    runs-on: ubuntu-latest
-    needs: build
-    environment:
-      name: 'Production'
-      url: ${{ steps.deploy-to-webapp.outputs.webapp-url }}
-    
-    steps:
-      - name: Download artifact from build job
-        uses: actions/download-artifact@v4
-        with:
-          name: node-app
-
-      - name: Unzip artifact for deployment
-        run: unzip release.zip
-      
-      - name: 'Deploy to Azure Web App'
-        id: deploy-to-webapp
-        uses: azure/webapps-deploy@v3
-        with:
-          app-name: 'spog-inventory-app'
-          slot-name: 'Production'
-          package: .
+# Docs for the Azure Web Apps Deploy action: https://github.com/Azure/webapps-deploy
+# More GitHub Actions for Azure: https://github.com/Azure/actions
+
+name: Build and deploy Node.js app to Azure Web App - spog-inventory-app
+
+on:
+  push:
+    branches:
+      - master
+  workflow_dispatch:
+
+jobs:
+  build:
+    runs-on: ubuntu-latest
+    permissions:
+      contents: read #This is required for actions/checkout
+
+    steps:
+      - uses: actions/checkout@v4
+
+      - name: Set up Node.js version
+        uses: actions/setup-node@v3
+        with:
+          node-version: '22.x'
+
+      - name: npm install and build
+        env:
+          NEXT_PUBLIC_SUPABASE_URL: "https://placeholder-for-build.supabase.co"
+          NEXT_PUBLIC_SUPABASE_ANON_KEY: "placeholder-key-for-build"
+          SUPABASE_SERVICE_KEY: "placeholder-service-key-for-build"
+        run: |
+          npm install --force
+          npm run build --if-present
+          # Skip tests for deployment
+          # npm run test --if-present
+
+      - name: Zip artifact for deployment
+        run: zip release.zip ./* -r
+
+      - name: Upload artifact for deployment job
+        uses: actions/upload-artifact@v4
+        with:
+          name: node-app
+          path: release.zip
+
+  deploy:
+    runs-on: ubuntu-latest
+    needs: build
+    environment:
+      name: 'Production'
+      url: ${{ steps.deploy-to-webapp.outputs.webapp-url }}
+
+    steps:
+      - name: Download artifact from build job
+        uses: actions/download-artifact@v4
+        with:
+          name: node-app
+
+      - name: Unzip artifact for deployment
+        run: unzip release.zip
+
+      - name: 'Deploy to Azure Web App'
+        id: deploy-to-webapp
+        uses: azure/webapps-deploy@v3
+        with:
+          app-name: 'spog-inventory-app'
+          slot-name: 'Production'
+          package: .
           publish-profile: ${{ secrets.AZUREAPPSERVICE_PUBLISHPROFILE_178E939D81F7418AA1BD25CE2870B77F }}